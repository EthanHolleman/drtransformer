--- conflicted
+++ resolved
@@ -1028,7 +1028,6 @@
     md.dangles = args.dangles
     md.special_hp = not args.noTetra
     md.logML = 0
-    md.noLP = 1
     md.noGU = args.noGU
     md.noGUclosure = args.noClosingGU
     md.noLP = args.noLP #NOTE: findpath/flooding cannot do noLP!
@@ -1048,8 +1047,6 @@
             ndata[l[0]] = {'energy': en}
             if len(l) > 2:
                 ndata[l[0]]['occupancy'] = float(l[2]) 
-            else:
-                print('debug')
         else:
             print(f'Troubles with input line {e+1} {line=}')
 
@@ -1080,16 +1077,11 @@
             else:
                 edata[(x,y)] = {'saddle_energy': None}
     else:
-<<<<<<< HEAD
-        print('Neighborhood flooding ...')
-        ndata, edata = neighborhood_flooding((seq, md, 4), ndata, gedges, minh = args.minh)
+        print('# Neighborhood flooding ...')
+        ndata, edata = neighborhood_flooding((seq, md, fpwm), ndata, gedges, minh = minh)
 
     for x in ndata:
         ndata[x]['occupancy'] = ndata[x].get('occupancy', 0)
-=======
-        print('# Neighborhood flooding ...')
-        ndata, edata = neighborhood_flooding((seq, md, fpwm), ndata, gedges, minh = minh)
->>>>>>> 4fc8bb42
 
     if args.minh:
         print(f'# Top down coarse graining with {args.minh=} ({len(ndata)=}, {len(edata)=}).')
